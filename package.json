--- conflicted
+++ resolved
@@ -1,12 +1,7 @@
 {
     "name": "laravel-echo",
-<<<<<<< HEAD
     "version": "1.10.0",
     "description": "Laravel Echo library for beautiful Pusher and Socket.IO integration",
-=======
-    "version": "1.9.0",
-    "description": "Laravel Echo library for beautiful Pusher and Ably integration",
->>>>>>> abca3c78
     "keywords": [
         "laravel",
         "pusher",
